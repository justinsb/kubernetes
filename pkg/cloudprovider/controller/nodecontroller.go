--- conflicted
+++ resolved
@@ -283,7 +283,6 @@
 		if !ok {
 			return nil, ErrCloudInstance
 		}
-<<<<<<< HEAD
 
 		nodeAddresses, err := instances.NodeAddresses(node.Name)
 		if err != nil {
@@ -291,16 +290,6 @@
 			return nil, nil
 		} else {
 			return nodeAddresses, nil
-=======
-		for i := range nodes.Items {
-			node := &nodes.Items[i]
-			nodeAddresses, err := instances.NodeAddresses(node.Name)
-			if err != nil {
-				glog.Errorf("error getting instance addresses for %s: %v", node.Name, err)
-			} else {
-				api.AddToNodeAddresses(&node.Status.Addresses, nodeAddresses...)
-			}
->>>>>>> bc1a3498
 		}
 	} else {
 		nodeAddresses := []api.NodeAddress{}
@@ -316,21 +305,9 @@
 			} else if len(addrs) == 0 {
 				glog.Errorf("No ip address for node %v", node.Name)
 			} else {
-<<<<<<< HEAD
 				// We don't return multiple HostIPs, because this is aiming for legacy compatibility
 				address := api.NodeAddress{Type: api.NodeLegacyHostIP, Address: addrs[0].String()}
 				nodeAddresses = append(nodeAddresses, address)
-=======
-				addrs, err := s.lookupIP(node.Name)
-				if err != nil {
-					glog.Errorf("Can't get ip address of node %s: %v", node.Name, err)
-				} else if len(addrs) == 0 {
-					glog.Errorf("No ip address for node %v", node.Name)
-				} else {
-					address := api.NodeAddress{Type: api.NodeLegacyHostIP, Address: addrs[0].String()}
-					api.AddToNodeAddresses(&node.Status.Addresses, address)
-				}
->>>>>>> bc1a3498
 			}
 		}
 
