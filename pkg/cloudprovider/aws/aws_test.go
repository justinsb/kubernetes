--- conflicted
+++ resolved
@@ -79,13 +79,6 @@
 }
 
 type FakeEC2 struct {
-<<<<<<< HEAD
-	instances func(instanceIds []string, filter *ec2InstanceFilter) (resp *ec2.InstancesResp, err error)
-}
-
-func (ec2 *FakeEC2) Instances(instanceIds []string, filter *ec2InstanceFilter) (resp *ec2.InstancesResp, err error) {
-	return ec2.instances(instanceIds, filter)
-=======
 	instances        []ec2.Instance
 	availabilityZone string
 }
@@ -108,27 +101,11 @@
 	} else {
 		return nil, nil
 	}
->>>>>>> 3eab40ca
 }
 
 func mockInstancesResp(instances []ec2.Instance) (aws *AWSCloud) {
 	availabilityZone := "us-west-2d"
 	return &AWSCloud{
-<<<<<<< HEAD
-		&FakeEC2{
-			func(instanceIds []string, filter *ec2InstanceFilter) (resp *ec2.InstancesResp, err error) {
-				matches := []ec2.Instance{}
-				for _, instance := range instances {
-					if filter == nil || filter.Matches(instance) {
-						matches = append(matches, instance)
-					}
-				}
-				return &ec2.InstancesResp{"",
-					[]ec2.Reservation{
-						{"", "", "", nil, matches}}}, nil
-			}},
-		nil}
-=======
 		ec2: &FakeEC2{
 			instances:        instances,
 			availabilityZone: availabilityZone,
@@ -143,7 +120,6 @@
 		},
 		region: aws.Regions[region],
 	}
->>>>>>> 3eab40ca
 }
 
 func TestList(t *testing.T) {
@@ -189,10 +165,7 @@
 	instances := make([]ec2.Instance, 2)
 	instances[0].PrivateDNSName = "instance1"
 	instances[0].PrivateIpAddress = "192.168.0.1"
-<<<<<<< HEAD
 	instances[0].State.Name = "running"
-=======
->>>>>>> 3eab40ca
 	instances[1].PrivateDNSName = "instance1"
 	instances[1].PrivateIpAddress = "192.168.0.2"
 	instances[1].State.Name = "running"
@@ -219,7 +192,6 @@
 	}
 }
 
-<<<<<<< HEAD
 func TestGetResources(t *testing.T) {
 	instances := make([]ec2.Instance, 3)
 	instances[0].PrivateDNSName = "m3.medium"
@@ -240,8 +212,8 @@
 	}
 	e1 := &api.NodeResources{
 		Capacity: api.ResourceList{
-			api.ResourceCPU:    *resource.NewMilliQuantity(int64(3.0*1000), resource.DecimalSI),
-			api.ResourceMemory: *resource.NewQuantity(int64(3.75*1024*1024*1024), resource.BinarySI),
+			api.ResourceCPU:    *resource.NewMilliQuantity(int64(3.0 * 1000), resource.DecimalSI),
+			api.ResourceMemory: *resource.NewQuantity(int64(3.75 * 1024 * 1024 * 1024), resource.BinarySI),
 		},
 	}
 	if !reflect.DeepEqual(e1, res1) {
@@ -254,8 +226,8 @@
 	}
 	e2 := &api.NodeResources{
 		Capacity: api.ResourceList{
-			api.ResourceCPU:    *resource.NewMilliQuantity(int64(104.0*1000), resource.DecimalSI),
-			api.ResourceMemory: *resource.NewQuantity(int64(244.0*1024*1024*1024), resource.BinarySI),
+			api.ResourceCPU:    *resource.NewMilliQuantity(int64(104.0 * 1000), resource.DecimalSI),
+			api.ResourceMemory: *resource.NewQuantity(int64(244.0 * 1024 * 1024 * 1024), resource.BinarySI),
 		},
 	}
 	if !reflect.DeepEqual(e2, res2) {
@@ -268,7 +240,9 @@
 	}
 	if res3 != nil {
 		t.Errorf("Should return nil resources when unknown instance type")
-=======
+	}
+}
+
 func TestGetRegion(t *testing.T) {
 	aws := mockAvailabilityZone("us-west-2", "us-west-2e")
 	zones, ok := aws.Zones()
@@ -284,6 +258,5 @@
 	}
 	if zone.FailureDomain != "us-west-2e" {
 		t.Errorf("Unexpected FailureDomain: %s", zone.FailureDomain)
->>>>>>> 3eab40ca
 	}
 }