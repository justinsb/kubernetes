--- conflicted
+++ resolved
@@ -23,15 +23,10 @@
 
 	"github.com/mitchellh/goamz/aws"
 	"github.com/mitchellh/goamz/ec2"
-<<<<<<< HEAD
 	"github.com/mitchellh/goamz/elb"
 
 	"github.com/GoogleCloudPlatform/kubernetes/pkg/api"
 	"github.com/GoogleCloudPlatform/kubernetes/pkg/api/resource"
-=======
-
-	"github.com/GoogleCloudPlatform/kubernetes/pkg/api"
->>>>>>> bc1a3498
 )
 
 func TestReadAWSCloudConfig(t *testing.T) {
@@ -220,10 +215,7 @@
 	instances := make([]ec2.Instance, 2)
 	instances[0].PrivateDNSName = "instance1"
 	instances[0].PrivateIpAddress = "192.168.0.1"
-<<<<<<< HEAD
-=======
 	instances[0].PublicIpAddress = "1.2.3.4"
->>>>>>> bc1a3498
 	instances[0].State.Name = "running"
 	instances[1].PrivateDNSName = "instance1"
 	instances[1].PrivateIpAddress = "192.168.0.2"
@@ -246,16 +238,8 @@
 	if err3 != nil {
 		t.Errorf("Should not error when instance found")
 	}
-<<<<<<< HEAD
-	if len(addrs3) != 1 {
-		t.Errorf("Should return exactly one NodeAddress")
-	}
-	if e, a := instances[0].PrivateIpAddress, addrs3[0].Address; e != a {
-		t.Errorf("Expected %v, got %v", e, a)
-=======
 	if len(addrs3) != 3 {
 		t.Errorf("Should return exactly 3 NodeAddress")
->>>>>>> bc1a3498
 	}
 	testHasNodeAddress(t, addrs3, api.NodeInternalIP, "192.168.0.1")
 	testHasNodeAddress(t, addrs3, api.NodeLegacyHostIP, "192.168.0.1")
