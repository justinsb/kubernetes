--- conflicted
+++ resolved
@@ -143,12 +143,8 @@
 	instances := make([]ec2.Instance, 2)
 	instances[0].PrivateDNSName = "instance1"
 	instances[0].PrivateIpAddress = "192.168.0.1"
-<<<<<<< HEAD
+	instances[0].State.Name = "running"
 	instances[1].PrivateDNSName = "instance1"
-=======
-	instances[0].State.Name = "running"
-	instances[1].PrivateDNSName = "instance2"
->>>>>>> 400ed37b
 	instances[1].PrivateIpAddress = "192.168.0.2"
 	instances[1].State.Name = "running"
 
