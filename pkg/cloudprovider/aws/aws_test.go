/*
Copyright 2014 Google Inc. All rights reserved.

Licensed under the Apache License, Version 2.0 (the "License");
you may not use this file except in compliance with the License.
You may obtain a copy of the License at

    http://www.apache.org/licenses/LICENSE-2.0

Unless required by applicable law or agreed to in writing, software
distributed under the License is distributed on an "AS IS" BASIS,
WITHOUT WARRANTIES OR CONDITIONS OF ANY KIND, either express or implied.
See the License for the specific language governing permissions and
limitations under the License.
*/

package aws_cloud

import (
	"reflect"
	"strings"
	"testing"

	"github.com/mitchellh/goamz/aws"
	"github.com/mitchellh/goamz/ec2"

	"github.com/GoogleCloudPlatform/kubernetes/pkg/api"
	"github.com/GoogleCloudPlatform/kubernetes/pkg/api/resource"
)

func TestReadAWSCloudConfig(t *testing.T) {
	_, err1 := readAWSCloudConfig(nil)
	if err1 == nil {
		t.Errorf("Should error when no config reader is given")
	}

	_, err2 := readAWSCloudConfig(strings.NewReader(""))
	if err2 == nil {
		t.Errorf("Should error when config is empty")
	}

	_, err3 := readAWSCloudConfig(strings.NewReader("[global]\n"))
	if err3 == nil {
		t.Errorf("Should error when no region is specified")
	}

	cfg, err4 := readAWSCloudConfig(strings.NewReader("[global]\nregion = eu-west-1"))
	if err4 != nil {
		t.Errorf("Should succeed when a region is specified: %s", err4)
	}
	if cfg.Global.Region != "eu-west-1" {
		t.Errorf("Should read region from config")
	}
}

func TestNewAWSCloud(t *testing.T) {
	fakeAuthFunc := func() (auth aws.Auth, err error) {
		return aws.Auth{"", "", ""}, nil
	}

	_, err1 := newAWSCloud(nil, fakeAuthFunc)
	if err1 == nil {
		t.Errorf("Should error when no config reader is given")
	}

	_, err2 := newAWSCloud(strings.NewReader(
		"[global]\nregion = blahonga"),
		fakeAuthFunc)
	if err2 == nil {
		t.Errorf("Should error when config specifies invalid region")
	}

	_, err3 := newAWSCloud(
		strings.NewReader("[global]\nregion = eu-west-1"),
		fakeAuthFunc)
	if err3 != nil {
		t.Errorf("Should succeed when a valid region is specified: %s", err3)
	}
}

type FakeEC2 struct {
	instances        []ec2.Instance
	availabilityZone string
}

func (self *FakeEC2) Instances(instanceIds []string, filter *ec2InstanceFilter) (resp *ec2.InstancesResp, err error) {
	matches := []ec2.Instance{}
	for _, instance := range self.instances {
		if filter == nil || filter.Matches(instance) {
			matches = append(matches, instance)
		}
	}
	return &ec2.InstancesResp{"",
		[]ec2.Reservation{
			{"", "", "", nil, matches}}}, nil
}

func (self *FakeEC2) GetMetaData(key string) ([]byte, error) {
	if key == "placement/availability-zone" {
		return []byte(self.availabilityZone), nil
	} else {
		return nil, nil
	}
}

func mockInstancesResp(instances []ec2.Instance) (aws *AWSCloud) {
	availabilityZone := "us-west-2d"
	return &AWSCloud{
		ec2: &FakeEC2{
			instances:        instances,
			availabilityZone: availabilityZone,
		},
	}
}

func mockAvailabilityZone(region string, availabilityZone string) *AWSCloud {
	return &AWSCloud{
		ec2: &FakeEC2{
			availabilityZone: availabilityZone,
		},
		region: aws.Regions[region],
	}
}

func TestList(t *testing.T) {
	instances := make([]ec2.Instance, 4)
	instances[0].Tags = []ec2.Tag{{"Name", "foo"}}
	instances[0].PrivateDNSName = "instance1"
	instances[0].State.Name = "running"
	instances[1].Tags = []ec2.Tag{{"Name", "bar"}}
	instances[1].PrivateDNSName = "instance2"
	instances[1].State.Name = "running"
	instances[2].Tags = []ec2.Tag{{"Name", "baz"}}
	instances[2].PrivateDNSName = "instance3"
	instances[2].State.Name = "running"
	instances[3].Tags = []ec2.Tag{{"Name", "quux"}}
	instances[3].PrivateDNSName = "instance4"
	instances[3].State.Name = "running"

	aws := mockInstancesResp(instances)

	table := []struct {
		input  string
		expect []string
	}{
		{"blahonga", []string{}},
		{"quux", []string{"instance4"}},
		{"a", []string{"instance2", "instance3"}},
	}

	for _, item := range table {
		result, err := aws.List(item.input)
		if err != nil {
			t.Errorf("Expected call with %v to succeed, failed with %s", item.input, err)
		}
		if e, a := item.expect, result; !reflect.DeepEqual(e, a) {
			t.Errorf("Expected %v, got %v", e, a)
		}
	}
}

func TestIPAddress(t *testing.T) {
	// Note these instances have the same name
	// (we test that this produces an error)
	instances := make([]ec2.Instance, 2)
	instances[0].PrivateDNSName = "instance1"
	instances[0].PrivateIpAddress = "192.168.0.1"
	instances[0].State.Name = "running"
	instances[1].PrivateDNSName = "instance1"
	instances[1].PrivateIpAddress = "192.168.0.2"
	instances[1].State.Name = "running"

	aws1 := mockInstancesResp([]ec2.Instance{})
	_, err1 := aws1.IPAddress("instance")
	if err1 == nil {
		t.Errorf("Should error when no instance found")
	}

	aws2 := mockInstancesResp(instances)
	_, err2 := aws2.IPAddress("instance1")
	if err2 == nil {
		t.Errorf("Should error when multiple instances found")
	}

	aws3 := mockInstancesResp(instances[0:1])
	ip3, err3 := aws3.IPAddress("instance1")
	if err3 != nil {
		t.Errorf("Should not error when instance found")
	}
	if e, a := instances[0].PrivateIpAddress, ip3.String(); e != a {
		t.Errorf("Expected %v, got %v", e, a)
	}
}

func TestGetResources(t *testing.T) {
	instances := make([]ec2.Instance, 3)
	instances[0].PrivateDNSName = "m3.medium"
	instances[0].InstanceType = "m3.medium"
	instances[0].State.Name = "running"
	instances[1].PrivateDNSName = "r3.8xlarge"
	instances[1].InstanceType = "r3.8xlarge"
	instances[1].State.Name = "running"
	instances[2].PrivateDNSName = "unknown.type"
	instances[2].InstanceType = "unknown.type"
	instances[2].State.Name = "running"

	aws1 := mockInstancesResp(instances)

	res1, err1 := aws1.GetNodeResources("m3.medium")
	if err1 != nil {
		t.Errorf("Should not error when instance type found: %v", err1)
	}
	e1 := &api.NodeResources{
		Capacity: api.ResourceList{
<<<<<<< HEAD
			api.ResourceCPU:    *resource.NewMilliQuantity(int64(3.0 * 1000), resource.DecimalSI),
			api.ResourceMemory: *resource.NewQuantity(int64(3.75 * 1024 * 1024 * 1024), resource.BinarySI),
=======
			api.ResourceCPU:    *resource.NewMilliQuantity(int64(3.0*1000), resource.DecimalSI),
			api.ResourceMemory: *resource.NewQuantity(int64(3.75*1024*1024*1024), resource.BinarySI),
>>>>>>> c303585c
		},
	}
	if !reflect.DeepEqual(e1, res1) {
		t.Errorf("Expected %v, got %v", e1, res1)
	}

	res2, err2 := aws1.GetNodeResources("r3.8xlarge")
	if err2 != nil {
		t.Errorf("Should not error when instance type found: %v", err2)
	}
	e2 := &api.NodeResources{
		Capacity: api.ResourceList{
<<<<<<< HEAD
			api.ResourceCPU:    *resource.NewMilliQuantity(int64(104.0 * 1000), resource.DecimalSI),
			api.ResourceMemory: *resource.NewQuantity(int64(244.0 * 1024 * 1024 * 1024), resource.BinarySI),
=======
			api.ResourceCPU:    *resource.NewMilliQuantity(int64(104.0*1000), resource.DecimalSI),
			api.ResourceMemory: *resource.NewQuantity(int64(244.0*1024*1024*1024), resource.BinarySI),
>>>>>>> c303585c
		},
	}
	if !reflect.DeepEqual(e2, res2) {
		t.Errorf("Expected %v, got %v", e2, res2)
	}

	res3, err3 := aws1.GetNodeResources("unknown.type")
	if err3 != nil {
		t.Errorf("Should not error when unknown instance type")
	}
	if res3 != nil {
		t.Errorf("Should return nil resources when unknown instance type")
	}
<<<<<<< HEAD
}

func TestGetRegion(t *testing.T) {
	aws := mockAvailabilityZone("us-west-2", "us-west-2e")
	zones, ok := aws.Zones()
	if !ok {
		t.Fatalf("Unexpected missing zones impl")
	}
	zone, err := zones.GetZone()
	if err != nil {
		t.Fatalf("unexpected error %v", err)
	}
	if zone.Region != "us-west-2" {
		t.Errorf("Unexpected region: %s", zone.Region)
	}
	if zone.FailureDomain != "us-west-2e" {
		t.Errorf("Unexpected FailureDomain: %s", zone.FailureDomain)
	}
=======
>>>>>>> c303585c
}<|MERGE_RESOLUTION|>--- conflicted
+++ resolved
@@ -212,13 +212,8 @@
 	}
 	e1 := &api.NodeResources{
 		Capacity: api.ResourceList{
-<<<<<<< HEAD
-			api.ResourceCPU:    *resource.NewMilliQuantity(int64(3.0 * 1000), resource.DecimalSI),
-			api.ResourceMemory: *resource.NewQuantity(int64(3.75 * 1024 * 1024 * 1024), resource.BinarySI),
-=======
 			api.ResourceCPU:    *resource.NewMilliQuantity(int64(3.0*1000), resource.DecimalSI),
 			api.ResourceMemory: *resource.NewQuantity(int64(3.75*1024*1024*1024), resource.BinarySI),
->>>>>>> c303585c
 		},
 	}
 	if !reflect.DeepEqual(e1, res1) {
@@ -231,13 +226,8 @@
 	}
 	e2 := &api.NodeResources{
 		Capacity: api.ResourceList{
-<<<<<<< HEAD
-			api.ResourceCPU:    *resource.NewMilliQuantity(int64(104.0 * 1000), resource.DecimalSI),
-			api.ResourceMemory: *resource.NewQuantity(int64(244.0 * 1024 * 1024 * 1024), resource.BinarySI),
-=======
 			api.ResourceCPU:    *resource.NewMilliQuantity(int64(104.0*1000), resource.DecimalSI),
 			api.ResourceMemory: *resource.NewQuantity(int64(244.0*1024*1024*1024), resource.BinarySI),
->>>>>>> c303585c
 		},
 	}
 	if !reflect.DeepEqual(e2, res2) {
@@ -251,7 +241,6 @@
 	if res3 != nil {
 		t.Errorf("Should return nil resources when unknown instance type")
 	}
-<<<<<<< HEAD
 }
 
 func TestGetRegion(t *testing.T) {
@@ -270,6 +259,4 @@
 	if zone.FailureDomain != "us-west-2e" {
 		t.Errorf("Unexpected FailureDomain: %s", zone.FailureDomain)
 	}
-=======
->>>>>>> c303585c
 }