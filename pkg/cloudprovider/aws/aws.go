--- conflicted
+++ resolved
@@ -38,12 +38,9 @@
 type EC2 interface {
 	// Query EC2 for instances matching the filter
 	Instances(instIds []string, filter *ec2InstanceFilter) (resp *ec2.InstancesResp, err error)
-<<<<<<< HEAD
-=======
 
 	// Query the EC2 metadata service (used to discover instance-id etc)
 	GetMetaData(key string) ([]byte, error)
->>>>>>> 3eab40ca
 }
 
 // AWSCloud is an implementation of Interface, TCPLoadBalancer and Instances for Amazon Web Services.
@@ -92,8 +89,6 @@
 	return self.ec2.Instances(instanceIds, goamzFilter)
 }
 
-<<<<<<< HEAD
-=======
 func (self *GoamzEC2) GetMetaData(key string) ([]byte, error) {
 	v, err := aws.GetMetaData(key)
 	if err != nil {
@@ -102,7 +97,6 @@
 	return v, nil
 }
 
->>>>>>> 3eab40ca
 type AuthFunc func() (auth aws.Auth, err error)
 
 func init() {
@@ -153,14 +147,9 @@
 	}
 
 	return &AWSCloud{
-<<<<<<< HEAD
-		ec2: &GoamzEC2{ec2: ec2},
-		cfg: cfg,
-=======
 		ec2:    &GoamzEC2{ec2: ec2.New(auth, region)},
 		cfg:    cfg,
 		region: region,
->>>>>>> 3eab40ca
 	}, nil
 }
 
@@ -320,7 +309,6 @@
 	return aws.getInstancesByRegex(filter)
 }
 
-<<<<<<< HEAD
 // GetNodeResources implements Instances.GetNodeResources
 func (aws *AWSCloud) GetNodeResources(name string) (*api.NodeResources, error) {
 	instance, err := aws.getInstancesByDnsName(name)
@@ -474,9 +462,6 @@
 		glog.Errorf("unknown instanceType: %s", instanceType)
 		return nil, nil
 	}
-=======
-func (v *AWSCloud) GetNodeResources(name string) (*api.NodeResources, error) {
-	return nil, nil
 }
 
 // GetZone implements Zones.GetZone
@@ -489,5 +474,4 @@
 		FailureDomain: availabilityZone,
 		Region:        self.region.Name,
 	}, nil
->>>>>>> 3eab40ca
 }