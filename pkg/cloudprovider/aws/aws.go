--- conflicted
+++ resolved
@@ -46,12 +46,6 @@
 type EC2 interface {
 	// Query EC2 for instances matching the filter
 	Instances(instIds []string, filter *ec2InstanceFilter) (resp *ec2.InstancesResp, err error)
-}
-
-// Abstraction over the AWS metadata service
-type AWSMetadata interface {
-	// Query the EC2 metadata service (used to discover instance-id etc)
-	GetMetaData(key string) ([]byte, error)
 
 	// TODO: It is weird that these take a region.  I suspect it won't work cross-region anwyay.
 	// TODO: Refactor to use a load balancer object?
@@ -80,6 +74,12 @@
 	ListVpcs(filterName string) ([]ec2.VPC, error)
 }
 
+// Abstraction over the AWS metadata service
+type AWSMetadata interface {
+	// Query the EC2 metadata service (used to discover instance-id etc)
+	GetMetaData(key string) ([]byte, error)
+}
+
 // AWSCloud is an implementation of Interface, TCPLoadBalancer and Instances for Amazon Web Services.
 type AWSCloud struct {
 	ec2              EC2
@@ -179,15 +179,11 @@
 	return self.ec2.Instances(instanceIds, goamzFilter)
 }
 
-<<<<<<< HEAD
-func (self *goamzEC2) GetMetaData(key string) ([]byte, error) {
-=======
 type goamzMetadata struct {
 }
 
 // Implements AWSMetadata.GetMetaData
 func (self *goamzMetadata) GetMetaData(key string) ([]byte, error) {
->>>>>>> 07ffc26a
 	v, err := aws.GetMetaData(key)
 	if err != nil {
 		return nil, fmt.Errorf("Error querying AWS metadata for key %s: %v", key, err)
@@ -481,22 +477,16 @@
 		return nil, fmt.Errorf("not a valid AWS zone (unknown region): %s", zone)
 	}
 
-	ec2, err := newGoamzEC2(auth, cfg.Global.Region)
+	ec2, err := newGoamzEC2(auth, regionName)
 	if err != nil {
 		return nil, err
 	}
 
 	return &AWSCloud{
-<<<<<<< HEAD
 		ec2:    ec2,
 		cfg:    cfg,
-		region: region,
-=======
-		ec2:              &GoamzEC2{ec2: ec2.New(auth, region)},
-		cfg:              cfg,
 		region:           region,
 		availabilityZone: zone,
->>>>>>> 07ffc26a
 	}, nil
 }
 
