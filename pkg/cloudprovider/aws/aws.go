/*
Copyright 2014 Google Inc. All rights reserved.

Licensed under the Apache License, Version 2.0 (the "License");
you may not use this file except in compliance with the License.
You may obtain a copy of the License at

    http://www.apache.org/licenses/LICENSE-2.0

Unless required by applicable law or agreed to in writing, software
distributed under the License is distributed on an "AS IS" BASIS,
WITHOUT WARRANTIES OR CONDITIONS OF ANY KIND, either express or implied.
See the License for the specific language governing permissions and
limitations under the License.
*/

package aws_cloud

import (
	"fmt"
	"io"
	"net"
	"regexp"
	"strings"
	"sync"

	"code.google.com/p/gcfg"
	"github.com/mitchellh/goamz/aws"
	"github.com/mitchellh/goamz/ec2"
	"github.com/mitchellh/goamz/elb"

	"github.com/GoogleCloudPlatform/kubernetes/pkg/api"
	"github.com/GoogleCloudPlatform/kubernetes/pkg/api/resource"
	"github.com/GoogleCloudPlatform/kubernetes/pkg/cloudprovider"

	"github.com/golang/glog"
)

// TODO: Should we rename this to AWS (EBS & ELB are not technically part of EC2)
// Abstraction over EC2, to allow mocking/other implementations
type EC2 interface {
	// Query EC2 for instances matching the filter
	Instances(instIds []string, filter *ec2InstanceFilter) (resp *ec2.InstancesResp, err error)

<<<<<<< HEAD
	// Query the EC2 metadata service (used to discover instance-id etc)
	GetMetaData(key string) ([]byte, error)
=======
	// TODO: It is weird that these take a region.  I suspect it won't work cross-region anwyay.
	// List load balancers
	DescribeLoadBalancers(region string, name string) ([]elb.LoadBalancer, error)
	// Create load balancer
	CreateLoadBalancer(region string, request *elb.CreateLoadBalancer) (string, error)
	// Add backends to load balancer
	RegisterInstancesWithLoadBalancer(region string, request *elb.RegisterInstancesWithLoadBalancer) ([]elb.Instance, error)
	// Remove backends from load balancer
	DeregisterInstancesFromLoadBalancer(region string, request *elb.DeregisterInstancesFromLoadBalancer) ([]elb.Instance, error)
	// Delete load balancer
	DeleteLoadBalancer(region string, name string) error

	// List subnets
	DescribeSubnets(subnetIds []string, filterVpcId string) ([]ec2.Subnet, error)

	// List security groups
	DescribeSecurityGroups(groupIds []string, filterName string, filterVpcId string) ([]ec2.SecurityGroupInfo, error)
	// Create security group and return the id
	CreateSecurityGroup(vpcId string, name string, description string) (string, error)
	// Authorize security group ingress
	AuthorizeSecurityGroupIngress(securityGroupId string, perms []ec2.IPPerm) (resp *ec2.SimpleResp, err error)

	// List VPCs
	ListVpcs(filterName string) ([]ec2.VPC, error)
>>>>>>> e5089ada
}

// AWSCloud is an implementation of Interface, TCPLoadBalancer and Instances for Amazon Web Services.
type AWSCloud struct {
	ec2              EC2
	cfg              *AWSCloudConfig
	availabilityZone string
	region           aws.Region
}

type AWSCloudConfig struct {
	Global struct {
		// TODO: Is there any use for this?  We can get it from the instance metadata service
		Region string
	}
}

// Similar to ec2.Filter, but the filter values can be read from tests
// (ec2.Filter only has private members)
type ec2InstanceFilter struct {
	PrivateDNSName string
}

// True if the passed instance matches the filter
func (f *ec2InstanceFilter) Matches(instance ec2.Instance) bool {
	if f.PrivateDNSName != "" && instance.PrivateDNSName != f.PrivateDNSName {
		return false
	}
	return true
}

// goamzEC2 is an implementation of the EC2 interface, backed by goamz
type goamzEC2 struct {
	auth aws.Auth
	ec2  *ec2.EC2

	mutex      sync.Mutex
	elbClients map[string]*elb.ELB
}

func newGoamzEC2(auth aws.Auth, regionName string) (*goamzEC2, error) {
	region, ok := aws.Regions[regionName]
	if !ok {
		return nil, fmt.Errorf("not a valid AWS region: %s", regionName)
	}

	self := &goamzEC2{}
	self.ec2 = ec2.New(auth, region)
	self.auth = auth
	self.elbClients = make(map[string]*elb.ELB)
	return self, nil
}

// Find the kubernetes vpc
func (self *goamzEC2) ListVpcs(filterName string) ([]ec2.VPC, error) {
	client := self.ec2

	// TODO: How do we want to identify our VPC?
	filter := ec2.NewFilter()
	filter.Add("tag:Name", filterName)

	ids := []string{}
	response, err := client.DescribeVpcs(ids, filter)
	if err != nil {
		glog.Error("error listing VPCs", err)
		return nil, err
	}

	vpcs := response.VPCs
	return vpcs, nil
}

// Builds an ELB client for the specified region
func (self *goamzEC2) getElbClient(regionName string) (*elb.ELB, error) {
	self.mutex.Lock()
	defer self.mutex.Unlock()

	region, ok := aws.Regions[regionName]
	if !ok {
		return nil, fmt.Errorf("not a valid AWS region: %s", regionName)
	}
	elbClient, found := self.elbClients[region.Name]
	if !found {
		elbClient = elb.New(self.auth, region)
		self.elbClients[region.Name] = elbClient
	}
	return elbClient, nil
}

// Implementation of EC2.Instances
func (self *goamzEC2) Instances(instanceIds []string, filter *ec2InstanceFilter) (resp *ec2.InstancesResp, err error) {
	var goamzFilter *ec2.Filter
	if filter != nil {
		goamzFilter = ec2.NewFilter()
		if filter.PrivateDNSName != "" {
			goamzFilter.Add("private-dns-name", filter.PrivateDNSName)
		}
	}
	return self.ec2.Instances(instanceIds, goamzFilter)
}

<<<<<<< HEAD
func (self *GoamzEC2) GetMetaData(key string) ([]byte, error) {
	v, err := aws.GetMetaData(key)
	if err != nil {
		return nil, fmt.Errorf("Error querying AWS metadata for key %s: %v", key, err)
	}
	return v, nil
=======
// Implements EC2.DescribeLoadBalancers
func (self *goamzEC2) DescribeLoadBalancers(region string, name string) ([]elb.LoadBalancer, error) {
	client, err := self.getElbClient(region)
	if err != nil {
		return nil, err
	}

	request := &elb.DescribeLoadBalancer{}
	request.Names = []string{name}
	response, err := client.DescribeLoadBalancers(request)
	if err != nil {
		elbError, ok := err.(*elb.Error)
		if ok && elbError.Code == "LoadBalancerNotFound" {
			// Not found
			return nil, nil
		}
		glog.Error("error describing load balancers: ", err)
		return nil, err
	}
	return response.LoadBalancers, nil
}

// Implements EC2.CreateLoadBalancer
func (self *goamzEC2) CreateLoadBalancer(region string, request *elb.CreateLoadBalancer) (string, error) {
	client, err := self.getElbClient(region)
	if err != nil {
		return "", err
	}

	response, err := client.CreateLoadBalancer(request)
	if err != nil {
		glog.Error("error creating load balancer: ", err)
		return "", err
	}
	return response.DNSName, nil
}

// Implements EC2.DeleteLoadBalancer
func (self *goamzEC2) DeleteLoadBalancer(region string, name string) error {
	client, err := self.getElbClient(region)
	if err != nil {
		return err
	}

	request := &elb.DeleteLoadBalancer{}
	request.LoadBalancerName = name

	_, err = client.DeleteLoadBalancer(request)
	if err != nil {
		glog.Error("error deleting load balancer: ", err)
		return err
	}
	return nil
}

// Implements EC2.RegisterInstancesWithLoadBalancer
func (self *goamzEC2) RegisterInstancesWithLoadBalancer(region string, request *elb.RegisterInstancesWithLoadBalancer) ([]elb.Instance, error) {
	client, err := self.getElbClient(region)
	if err != nil {
		return nil, err
	}

	response, err := client.RegisterInstancesWithLoadBalancer(request)
	if err != nil {
		glog.Error("error registering instances with load balancer: ", err)
		return nil, err
	}
	return response.Instances, nil
}

// Implements EC2.DeregisterInstancesFromLoadBalancer
func (self *goamzEC2) DeregisterInstancesFromLoadBalancer(region string, request *elb.DeregisterInstancesFromLoadBalancer) ([]elb.Instance, error) {
	client, err := self.getElbClient(region)
	if err != nil {
		return nil, err
	}

	response, err := client.DeregisterInstancesFromLoadBalancer(request)
	if err != nil {
		glog.Error("error deregistering instances from load balancer: ", err)
		return nil, err
	}
	return response.Instances, nil
}

// Implements EC2.DescribeSubnets
func (self *goamzEC2) DescribeSubnets(subnetIds []string, filterVpcId string) ([]ec2.Subnet, error) {
	filter := ec2.NewFilter()
	if filterVpcId != "" {
		filter.Add("vpc-id", filterVpcId)
	}
	response, err := self.ec2.DescribeSubnets(subnetIds, filter)
	if err != nil {
		glog.Error("error describing subnets: ", err)
		return nil, err
	}
	return response.Subnets, nil
}

// Implements EC2.DescribeSecurityGroups
func (self *goamzEC2) DescribeSecurityGroups(securityGroupIds []string, filterName string, filterVpcId string) ([]ec2.SecurityGroupInfo, error) {
	filter := ec2.NewFilter()
	if filterName != "" {
		filter.Add("group-name", filterName)
	}
	if filterVpcId != "" {
		filter.Add("vpc-id", filterVpcId)
	}
	var findGroups []ec2.SecurityGroup
	if securityGroupIds != nil {
		findGroups = []ec2.SecurityGroup{}
		for _, securityGroupId := range securityGroupIds {
			findGroup := ec2.SecurityGroup{Id: securityGroupId}
			findGroups = append(findGroups, findGroup)
		}
	}

	response, err := self.ec2.SecurityGroups(findGroups, filter)
	if err != nil {
		glog.Error("error describing groups: ", err)
		return nil, err
	}
	return response.Groups, nil
}

// Implements EC2.CreateSecurityGroup
func (self *goamzEC2) CreateSecurityGroup(vpcId string, name string, description string) (string, error) {
	request := ec2.SecurityGroup{}
	request.VpcId = vpcId
	request.Name = name
	request.Description = description
	response, err := self.ec2.CreateSecurityGroup(request)
	if err != nil {
		glog.Error("error creating security group: ", err)
		return "", err
	}

	return response.Id, nil
}

// Implements EC2.AuthorizeSecurityGroupIngess
func (self *goamzEC2) AuthorizeSecurityGroupIngress(securityGroupId string, perms []ec2.IPPerm) (resp *ec2.SimpleResp, err error) {
	groupSpec := ec2.SecurityGroup{Id: securityGroupId}

	response, err := self.ec2.AuthorizeSecurityGroup(groupSpec, perms)
	if err != nil {
		glog.Error("error creating security group: ", err)
		return nil, err
	}

	return response, nil
>>>>>>> e5089ada
}

type AuthFunc func() (auth aws.Auth, err error)

func init() {
	cloudprovider.RegisterCloudProvider("aws", func(config io.Reader) (cloudprovider.Interface, error) {
		return newAWSCloud(config, getAuth)
	})
}

func getAuth() (auth aws.Auth, err error) {
	return aws.GetAuth("", "")
}

// readAWSCloudConfig reads an instance of AWSCloudConfig from config reader.
func readAWSCloudConfig(config io.Reader) (*AWSCloudConfig, error) {
	if config == nil {
		return nil, fmt.Errorf("no AWS cloud provider config file given")
	}

	var cfg AWSCloudConfig
	err := gcfg.ReadInto(&cfg, config)
	if err != nil {
		return nil, err
	}

	if cfg.Global.Region == "" {
		return nil, fmt.Errorf("no region specified in configuration file")
	}

	return &cfg, nil
}

// newAWSCloud creates a new instance of AWSCloud.
func newAWSCloud(config io.Reader, authFunc AuthFunc) (*AWSCloud, error) {
	cfg, err := readAWSCloudConfig(config)
	if err != nil {
		return nil, fmt.Errorf("unable to read AWS cloud provider config file: %v", err)
	}

	auth, err := authFunc()
	if err != nil {
		return nil, err
	}

<<<<<<< HEAD
	// TODO: We can get the region very easily from the instance-metadata service
	region, ok := aws.Regions[cfg.Global.Region]
	if !ok {
		return nil, fmt.Errorf("not a valid AWS region: %s", cfg.Global.Region)
	}

	return &AWSCloud{
		ec2:    &GoamzEC2{ec2: ec2.New(auth, region)},
		cfg:    cfg,
		region: region,
=======
	ec2, err := newGoamzEC2(auth, cfg.Global.Region)
	if err != nil {
		return nil, err
	}

	return &AWSCloud{
		ec2: ec2,
		cfg: cfg,
>>>>>>> e5089ada
	}, nil
}

func (self *AWSCloud) getAvailabilityZone() (string, error) {
	// TODO: Do we need sync.Mutex here?
	availabilityZone := self.availabilityZone
	if self.availabilityZone == "" {
		availabilityZoneBytes, err := self.ec2.GetMetaData("placement/availability-zone")
		if err != nil {
			return "", err
		}
		if availabilityZoneBytes == nil || len(availabilityZoneBytes) == 0 {
			return "", fmt.Errorf("Unable to determine availability-zone from instance metadata")
		}
		availabilityZone = string(availabilityZoneBytes)
		self.availabilityZone = availabilityZone
	}
	return availabilityZone, nil
}

func (aws *AWSCloud) Clusters() (cloudprovider.Clusters, bool) {
	return nil, false
}

// TCPLoadBalancer returns an implementation of TCPLoadBalancer for Amazon Web Services.
func (self *AWSCloud) TCPLoadBalancer() (cloudprovider.TCPLoadBalancer, bool) {
	return self, false
}

// Instances returns an implementation of Instances for Amazon Web Services.
func (aws *AWSCloud) Instances() (cloudprovider.Instances, bool) {
	return aws, true
}

// Zones returns an implementation of Zones for Amazon Web Services.
func (aws *AWSCloud) Zones() (cloudprovider.Zones, bool) {
	return aws, true
}

// IPAddress is an implementation of Instances.IPAddress.
func (aws *AWSCloud) IPAddress(name string) (net.IP, error) {
	inst, err := aws.getInstanceByDnsName(name)
	if err != nil {
		return nil, err
	}
	ip := net.ParseIP(inst.PrivateIpAddress)
	if ip == nil {
		return nil, fmt.Errorf("invalid network IP: %s", inst.PrivateIpAddress)
	}
	return ip, nil
}

// ExternalID returns the cloud provider ID of the specified instance.
func (aws *AWSCloud) ExternalID(name string) (string, error) {
	inst, err := aws.getInstanceByDnsName(name)
	if err != nil {
		return "", err
	}
	return inst.InstanceId, nil
}

// Return the instances matching the relevant private dns name.
func (aws *AWSCloud) getInstanceByDnsName(name string) (*ec2.Instance, error) {
	f := &ec2InstanceFilter{}
	f.PrivateDNSName = name

	resp, err := aws.ec2.Instances(nil, f)
	if err != nil {
		return nil, err
	}

	instances := []*ec2.Instance{}
	for _, reservation := range resp.Reservations {
		for _, instance := range reservation.Instances {
			// TODO: Push running logic down into filter?
			if !isAlive(&instance) {
				continue
			}

			if instance.PrivateDNSName != name {
				// TODO: Should we warn here? - the filter should have caught this
				// (this will happen in the tests if they don't fully mock the EC2 API)
				continue
			}

			instances = append(instances, &instance)
		}
	}

	if len(instances) == 0 {
		return nil, fmt.Errorf("no instances found for host: %s", name)
	}
	if len(instances) > 1 {
		return nil, fmt.Errorf("multiple instances found for host: %s", name)
	}
	return instances[0], nil
}

// Check if the instance is alive (running or pending)
// We typically ignore instances that are not alive
func isAlive(instance *ec2.Instance) bool {
	switch instance.State.Name {
	case "shutting-down", "terminated", "stopping", "stopped":
		return false
	case "pending", "running":
		return true
	default:
		glog.Errorf("unknown EC2 instance state: %s", instance.State)
		return false
	}
}

// TODO: Make efficient
func (self *AWSCloud) getInstancesByDnsNames(names []string) ([]*ec2.Instance, error) {
	instances := []*ec2.Instance{}
	for _, name := range names {
		instance, err := self.getInstanceByDnsName(name)
		if err != nil {
			return nil, err
		}
		if instance == nil {
			return nil, fmt.Errorf("unable to find instance " + name)
		}
		instances = append(instances, instance)
	}
	return instances, nil
}

// Return a list of instances matching regex string.
func (aws *AWSCloud) getInstancesByRegex(regex string) ([]string, error) {
	resp, err := aws.ec2.Instances(nil, nil)
	if err != nil {
		return []string{}, err
	}
	if resp == nil {
		return []string{}, fmt.Errorf("no InstanceResp returned")
	}

	if strings.HasPrefix(regex, "'") && strings.HasSuffix(regex, "'") {
		glog.Infof("Stripping quotes around regex (%s)", regex)
		regex = regex[1 : len(regex)-1]
	}

	re, err := regexp.Compile(regex)
	if err != nil {
		return []string{}, err
	}

	instances := []string{}
	for _, reservation := range resp.Reservations {
		for _, instance := range reservation.Instances {
			// TODO: Push filtering down into EC2 API filter?
			if !isAlive(&instance) {
				glog.V(2).Infof("skipping EC2 instance (not alive): %s", instance.InstanceId)
				continue
			}

			for _, tag := range instance.Tags {
				if tag.Key == "Name" && re.MatchString(tag.Value) {
					instances = append(instances, instance.PrivateDNSName)
					break
				}
			}
		}
	}
	glog.V(2).Infof("Matched EC2 instances: %s", instances)
	return instances, nil
}

// List is an implementation of Instances.List.
func (aws *AWSCloud) List(filter string) ([]string, error) {
	// TODO: Should really use tag query. No need to go regexp.
	return aws.getInstancesByRegex(filter)
}

<<<<<<< HEAD
// GetNodeResources implements Instances.GetNodeResources
func (aws *AWSCloud) GetNodeResources(name string) (*api.NodeResources, error) {
	instance, err := aws.getInstancesByDnsName(name)
=======
func (v *AWSCloud) GetNodeResources(name string) (*api.NodeResources, error) {
	return nil, nil
}

// Gets the current load balancer state
func (self *AWSCloud) describeLoadBalancer(region, name string) (*elb.LoadBalancer, error) {
	loadBalancers, err := self.ec2.DescribeLoadBalancers(region, name)
>>>>>>> e5089ada
	if err != nil {
		return nil, err
	}

<<<<<<< HEAD
	resources, err := getResourcesByInstanceType(instance.InstanceType)
	if err != nil {
		return nil, err
	}

	return resources, nil
}

// Builds an api.NodeResources
// cpu is in ecus, memory is in GiB
// We pass the family in so that we could provide more info (e.g. GPU or not)
func makeNodeResources(family string, cpu float64, memory float64) (*api.NodeResources, error) {
	return &api.NodeResources{
		Capacity: api.ResourceList{
			api.ResourceCPU:    *resource.NewMilliQuantity(int64(cpu*1000), resource.DecimalSI),
			api.ResourceMemory: *resource.NewQuantity(int64(memory*1024*1024*1024), resource.BinarySI),
		},
	}, nil
}

// Maps an EC2 instance type to k8s resource information
func getResourcesByInstanceType(instanceType string) (*api.NodeResources, error) {
	// There is no API for this (that I know of)
	switch instanceType {
	// t2: Burstable
	// TODO: The ECUs are fake values (because they are burstable), so this is just a guess...
	case "t1.micro":
		return makeNodeResources("t1", 0.125, 0.615)

		// t2: Burstable
	// TODO: The ECUs are fake values (because they are burstable), so this is just a guess...
	case "t2.micro":
		return makeNodeResources("t2", 0.25, 1)
	case "t2.small":
		return makeNodeResources("t2", 0.5, 2)
	case "t2.medium":
		return makeNodeResources("t2", 1, 4)

		// c1: Compute optimized
	case "c1.medium":
		return makeNodeResources("c1", 5, 1.7)
	case "c1.xlarge":
		return makeNodeResources("c1", 20, 7)

		// cc2: Compute optimized
	case "cc2.8xlarge":
		return makeNodeResources("cc2", 88, 60.5)

		// cg1: GPU instances
	case "cg1.4xlarge":
		return makeNodeResources("cg1", 33.5, 22.5)

		// cr1: Memory optimized
	case "cr1.8xlarge":
		return makeNodeResources("cr1", 88, 244)

		// c3: Compute optimized
	case "c3.large":
		return makeNodeResources("c3", 7, 3.75)
	case "c3.xlarge":
		return makeNodeResources("c3", 14, 7.5)
	case "c3.2xlarge":
		return makeNodeResources("c3", 28, 15)
	case "c3.4xlarge":
		return makeNodeResources("c3", 55, 30)
	case "c3.8xlarge":
		return makeNodeResources("c3", 108, 60)

		// c4: Compute optimized
	case "c4.large":
		return makeNodeResources("c4", 8, 3.75)
	case "c4.xlarge":
		return makeNodeResources("c4", 16, 7.5)
	case "c4.2xlarge":
		return makeNodeResources("c4", 31, 15)
	case "c4.4xlarge":
		return makeNodeResources("c4", 62, 30)
	case "c4.8xlarge":
		return makeNodeResources("c4", 132, 60)

		// g2: GPU instances
	case "g2.2xlarge":
		return makeNodeResources("g2", 26, 15)

		// hi1: Storage optimized (SSD)
	case "hi1.4xlarge":
		return makeNodeResources("hs1", 35, 60.5)

		// hs1: Storage optimized (HDD)
	case "hs1.8xlarge":
		return makeNodeResources("hs1", 35, 117)

		// m1: General purpose
	case "m1.small":
		return makeNodeResources("m1", 1, 1.7)
	case "m1.medium":
		return makeNodeResources("m1", 2, 3.75)
	case "m1.large":
		return makeNodeResources("m1", 4, 7.5)
	case "m1.xlarge":
		return makeNodeResources("m1", 8, 15)

		// m2: Memory optimized
	case "m2.xlarge":
		return makeNodeResources("m2", 6.5, 17.1)
	case "m2.2xlarge":
		return makeNodeResources("m2", 13, 34.2)
	case "m2.4xlarge":
		return makeNodeResources("m2", 26, 68.4)

		// m3: General purpose
	case "m3.medium":
		return makeNodeResources("m3", 3, 3.75)
	case "m3.large":
		return makeNodeResources("m3", 6.5, 7.5)
	case "m3.xlarge":
		return makeNodeResources("m3", 13, 15)
	case "m3.2xlarge":
		return makeNodeResources("m3", 26, 30)

		// i2: Storage optimized (SSD)
	case "i2.xlarge":
		return makeNodeResources("i2", 14, 30.5)
	case "i2.2xlarge":
		return makeNodeResources("i2", 27, 61)
	case "i2.4xlarge":
		return makeNodeResources("i2", 53, 122)
	case "i2.8xlarge":
		return makeNodeResources("i2", 104, 244)

		// r3: Memory optimized
	case "r3.large":
		return makeNodeResources("r3", 6.5, 15)
	case "r3.xlarge":
		return makeNodeResources("r3", 13, 30.5)
	case "r3.2xlarge":
		return makeNodeResources("r3", 26, 61)
	case "r3.4xlarge":
		return makeNodeResources("r3", 52, 122)
	case "r3.8xlarge":
		return makeNodeResources("r3", 104, 244)

	default:
		glog.Errorf("unknown instanceType: %s", instanceType)
		return nil, nil
	}
}

// GetZone implements Zones.GetZone
func (self *AWSCloud) GetZone() (cloudprovider.Zone, error) {
	availabilityZone, err := self.getAvailabilityZone()
	if err != nil {
		return cloudprovider.Zone{}, err
	}
	return cloudprovider.Zone{
		FailureDomain: availabilityZone,
		Region:        self.region.Name,
	}, nil
=======
	var ret *elb.LoadBalancer
	for _, loadBalancer := range loadBalancers {
		if ret != nil {
			glog.Errorf("Found multiple load balancers with name: %s", name)
		}
		ret = &loadBalancer
	}
	return ret, nil
}

// TCPLoadBalancerExists implements TCPLoadBalancer.TCPLoadBalancerExists.
func (self *AWSCloud) TCPLoadBalancerExists(name, region string) (bool, error) {
	lb, err := self.describeLoadBalancer(name, region)
	if err != nil {
		return false, err
	}

	if lb != nil {
		return true, nil
	}
	return false, nil
}

// Find the kubernetes vpc
func (self *AWSCloud) findVpc() (*ec2.VPC, error) {
	name := "kubernetes-vpc"
	vpcs, err := self.ec2.ListVpcs(name)
	if err != nil {
		return nil, err
	}
	if len(vpcs) == 0 {
		return nil, nil
	}
	if len(vpcs) == 1 {
		return &vpcs[0], nil
	}
	return nil, fmt.Errorf("Found multiple matching VPCs for name: %s", name)
}

func mapToInstanceIds(instances []*ec2.Instance) []string {
	ids := make([]string, 0, len(instances))
	for _, instance := range instances {
		ids = append(ids, instance.InstanceId)
	}
	return ids
}

func (self *AWSCloud) ensureSecurityGroupIngess(securityGroupId string, sourceIp string, protocol string, fromPort, toPort int) (bool, error) {
	groups, err := self.ec2.DescribeSecurityGroups([]string{securityGroupId}, "", "")
	if err != nil {
		glog.Warning("error retrieving security group", err)
		return false, err
	}

	if len(groups) == 0 {
		return false, fmt.Errorf("security group not found")
	}

	if len(groups) != 0 {
		return false, fmt.Errorf("multiple security groups found with same id")
	}

	group := groups[0]

	for _, permission := range group.IPPerms {
		if permission.FromPort != fromPort {
			continue
		}
		if permission.ToPort != toPort {
			continue
		}
		if permission.Protocol != protocol {
			continue
		}
		if len(permission.SourceIPs) != 1 {
			continue
		}
		if permission.SourceIPs[0] != sourceIp {
			continue
		}
		return false, nil
	}

	newPermission := ec2.IPPerm{}
	newPermission.FromPort = fromPort
	newPermission.ToPort = toPort
	newPermission.SourceIPs = []string{sourceIp}
	newPermission.Protocol = protocol

	newPermissions := []ec2.IPPerm{newPermission}
	_, err = self.ec2.AuthorizeSecurityGroupIngress(securityGroupId, newPermissions)
	if err != nil {
		glog.Warning("error authorizing security group ingress", err)
		return false, err
	}

	return true, nil
}

// CreateTCPLoadBalancer implements TCPLoadBalancer.CreateTCPLoadBalancer
func (self *AWSCloud) CreateTCPLoadBalancer(name, region string, externalIP net.IP, port int, hosts []string, affinity api.AffinityType) (net.IP, error) {
	glog.V(2).Infof("CreateTCPLoadBalancer(%v, %v, %v, %v, %v)", name, region, externalIP, port, hosts)

	if affinity != api.AffinityTypeNone {
		// ELB supports sticky sessions, but only when configured for HTTP/HTTPS
		return nil, fmt.Errorf("unsupported load balancer affinity: %v", affinity)
	}

	if len(externalIP) > 0 {
		return nil, fmt.Errorf("External IP cannot be specified for AWS ELB")
	}

	instances, err := self.getInstancesByDnsNames(hosts)
	if err != nil {
		return nil, err
	}

	vpc, err := self.findVpc()
	if err != nil {
		glog.Error("error finding vpc", err)
		return nil, err
	}
	if vpc == nil {
		return nil, fmt.Errorf("Unable to find vpc")
	}

	// Construct list of configured subnets
	subnetIds := []string{}
	{
		subnets, err := self.ec2.DescribeSubnets(nil, vpc.VpcId)
		if err != nil {
			return nil, err
		}

		//	zones := []string{}
		for _, subnet := range subnets {
			subnetIds = append(subnetIds, subnet.SubnetId)
			if !strings.HasPrefix(subnet.AvailabilityZone, region) {
				glog.Error("found AZ that did not match region", subnet.AvailabilityZone, " vs ", region)
				return nil, fmt.Errorf("invalid AZ for region")
			}
			//		zones = append(zones, subnet.AvailabilityZone)
		}
	}

	// Build the load balancer itself
	var loadBalancerName, dnsName string
	{
		loadBalancer, err := self.describeLoadBalancer(region, name)
		if err != nil {
			return nil, err
		}

		if loadBalancer == nil {
			createRequest := &elb.CreateLoadBalancer{}
			createRequest.LoadBalancerName = name

			listener := elb.Listener{}
			listener.InstancePort = int64(port)
			listener.LoadBalancerPort = int64(port)
			listener.Protocol = "tcp"
			listener.InstanceProtocol = "tcp"
			createRequest.Listeners = []elb.Listener{listener}

			// TODO: Should we use a better identifier (the kubernetes uuid?)
			//	nameTag := &elb.Tag{ Key: "Name", Value: name}
			//	createRequest.Tags = []Tag { nameTag }

			//	zones := []string{"us-east-1a"}
			//	createRequest.AvailZone = removeDuplicates(zones)

			// We are supposed to specify one subnet per AZ.
			// TODO: What happens if we have more than one subnet per AZ?
			createRequest.Subnets = subnetIds

			sgName := "k8s-elb-" + name
			sgDescription := "Security group for Kubernetes ELB " + name

			{
				// TODO: Should we do something more reliable ?? .Where("tag:kubernetes-id", kubernetesId)
				securityGroups, err := self.ec2.DescribeSecurityGroups(nil, sgName, vpc.VpcId)
				if err != nil {
					return nil, err
				}
				var securityGroupId string
				for _, securityGroup := range securityGroups {
					securityGroupId = securityGroup.Id
				}
				if securityGroupId == "" {
					securityGroupId, err = self.ec2.CreateSecurityGroup(vpc.VpcId, sgName, sgDescription)
					if err != nil {
						return nil, err
					}
				}
				_, err = self.ensureSecurityGroupIngess(securityGroupId, "0.0.0.0/0", "tcp", port, port)
				if err != nil {
					return nil, err
				}
				createRequest.SecurityGroups = []string{securityGroupId}
			}

			if len(externalIP) > 0 {
				return nil, fmt.Errorf("External IP cannot be specified for AWS ELB")
			}

			createdDnsName, err := self.ec2.CreateLoadBalancer(region, createRequest)
			if err != nil {
				return nil, err
			}
			dnsName = createdDnsName
			loadBalancerName = name
		} else {
			// TODO: Verify that load balancer configuration matches?++loadBalancerName = loadBalancer.LoadBalancerName
			dnsName = loadBalancer.DNSName
		}
	}

	registerRequest := &elb.RegisterInstancesWithLoadBalancer{}
	registerRequest.LoadBalancerName = loadBalancerName
	registerRequest.Instances = mapToInstanceIds(instances)

	attachedInstances, err := self.ec2.RegisterInstancesWithLoadBalancer(region, registerRequest)
	if err != nil {
		return nil, err
	}

	glog.V(1).Info("Updated instances registered with load-balancer", name, attachedInstances)
	glog.V(1).Info("Loadbalancer %s has DNS name %s", name, dnsName)

	// TODO: Wait for creation?

	panic("ELB load balancers work in terms of DNS names")
	//	loadBalancerInfo := &cloudprovider.LoadBalancerInfo{}
	//	loadBalancerInfo.ExternalDnsName = dnsName
	//	return loadBalancerInfo, nil
	return nil, nil
}

// DeleteTCPLoadBalancer implements TCPLoadBalancer.DeleteTCPLoadBalancer.
func (self *AWSCloud) DeleteTCPLoadBalancer(name, region string) error {
	// TODO: Delete security group

	err := self.ec2.DeleteLoadBalancer(region, name)
	if err != nil {
		return err
	}
	return nil
}

// UpdateTCPLoadBalancer implements TCPLoadBalancer.UpdateTCPLoadBalancer
func (self *AWSCloud) UpdateTCPLoadBalancer(name, region string, hosts []string) error {
	instances, err := self.getInstancesByDnsNames(hosts)
	if err != nil {
		return err
	}

	lb, err := self.describeLoadBalancer(region, name)
	if err != nil {
		return err
	}

	if lb == nil {
		return fmt.Errorf("Load balancer not found")
	}

	existingInstances := map[string]*elb.Instance{}
	for _, instance := range lb.Instances {
		existingInstances[instance.InstanceId] = &instance
	}

	wantInstances := map[string]*ec2.Instance{}
	for _, instance := range instances {
		wantInstances[instance.InstanceId] = instance
	}

	addInstances := []string{}
	for key := range wantInstances {
		_, found := existingInstances[key]
		if !found {
			addInstances = append(addInstances, key)
		}
	}

	removeInstances := []string{}
	for key := range existingInstances {
		_, found := wantInstances[key]
		if !found {
			removeInstances = append(removeInstances, key)
		}
	}

	if len(addInstances) > 0 {
		registerRequest := &elb.RegisterInstancesWithLoadBalancer{}
		registerRequest.Instances = addInstances
		registerRequest.LoadBalancerName = lb.LoadBalancerName
		_, err = self.ec2.RegisterInstancesWithLoadBalancer(region, registerRequest)
		if err != nil {
			return err
		}
	}

	if len(removeInstances) > 0 {
		deregisterRequest := &elb.DeregisterInstancesFromLoadBalancer{}
		deregisterRequest.Instances = removeInstances
		deregisterRequest.LoadBalancerName = lb.LoadBalancerName
		_, err = self.ec2.DeregisterInstancesFromLoadBalancer(region, deregisterRequest)
		if err != nil {
			return err
		}
	}

	return nil
>>>>>>> e5089ada
}<|MERGE_RESOLUTION|>--- conflicted
+++ resolved
@@ -42,10 +42,9 @@
 	// Query EC2 for instances matching the filter
 	Instances(instIds []string, filter *ec2InstanceFilter) (resp *ec2.InstancesResp, err error)
 
-<<<<<<< HEAD
 	// Query the EC2 metadata service (used to discover instance-id etc)
 	GetMetaData(key string) ([]byte, error)
-=======
+
 	// TODO: It is weird that these take a region.  I suspect it won't work cross-region anwyay.
 	// List load balancers
 	DescribeLoadBalancers(region string, name string) ([]elb.LoadBalancer, error)
@@ -70,7 +69,6 @@
 
 	// List VPCs
 	ListVpcs(filterName string) ([]ec2.VPC, error)
->>>>>>> e5089ada
 }
 
 // AWSCloud is an implementation of Interface, TCPLoadBalancer and Instances for Amazon Web Services.
@@ -172,14 +170,14 @@
 	return self.ec2.Instances(instanceIds, goamzFilter)
 }
 
-<<<<<<< HEAD
 func (self *GoamzEC2) GetMetaData(key string) ([]byte, error) {
 	v, err := aws.GetMetaData(key)
 	if err != nil {
 		return nil, fmt.Errorf("Error querying AWS metadata for key %s: %v", key, err)
 	}
 	return v, nil
-=======
+}
+
 // Implements EC2.DescribeLoadBalancers
 func (self *goamzEC2) DescribeLoadBalancers(region string, name string) ([]elb.LoadBalancer, error) {
 	client, err := self.getElbClient(region)
@@ -331,7 +329,6 @@
 	}
 
 	return response, nil
->>>>>>> e5089ada
 }
 
 type AuthFunc func() (auth aws.Auth, err error)
@@ -377,18 +374,12 @@
 		return nil, err
 	}
 
-<<<<<<< HEAD
 	// TODO: We can get the region very easily from the instance-metadata service
 	region, ok := aws.Regions[cfg.Global.Region]
 	if !ok {
 		return nil, fmt.Errorf("not a valid AWS region: %s", cfg.Global.Region)
 	}
 
-	return &AWSCloud{
-		ec2:    &GoamzEC2{ec2: ec2.New(auth, region)},
-		cfg:    cfg,
-		region: region,
-=======
 	ec2, err := newGoamzEC2(auth, cfg.Global.Region)
 	if err != nil {
 		return nil, err
@@ -397,7 +388,7 @@
 	return &AWSCloud{
 		ec2: ec2,
 		cfg: cfg,
->>>>>>> e5089ada
+		region: region,
 	}, nil
 }
 
@@ -573,24 +564,13 @@
 	return aws.getInstancesByRegex(filter)
 }
 
-<<<<<<< HEAD
 // GetNodeResources implements Instances.GetNodeResources
 func (aws *AWSCloud) GetNodeResources(name string) (*api.NodeResources, error) {
 	instance, err := aws.getInstancesByDnsName(name)
-=======
-func (v *AWSCloud) GetNodeResources(name string) (*api.NodeResources, error) {
-	return nil, nil
-}
-
-// Gets the current load balancer state
-func (self *AWSCloud) describeLoadBalancer(region, name string) (*elb.LoadBalancer, error) {
-	loadBalancers, err := self.ec2.DescribeLoadBalancers(region, name)
->>>>>>> e5089ada
-	if err != nil {
-		return nil, err
-	}
-
-<<<<<<< HEAD
+	if err != nil {
+		return nil, err
+	}
+
 	resources, err := getResourcesByInstanceType(instance.InstanceType)
 	if err != nil {
 		return nil, err
@@ -749,7 +729,15 @@
 		FailureDomain: availabilityZone,
 		Region:        self.region.Name,
 	}, nil
-=======
+}
+
+// Gets the current load balancer state
+func (self *AWSCloud) describeLoadBalancer(region, name string) (*elb.LoadBalancer, error) {
+	loadBalancers, err := self.ec2.DescribeLoadBalancers(region, name)
+	if err != nil {
+		return nil, err
+	}
+
 	var ret *elb.LoadBalancer
 	for _, loadBalancer := range loadBalancers {
 		if ret != nil {
@@ -1062,5 +1050,4 @@
 	}
 
 	return nil
->>>>>>> e5089ada
 }